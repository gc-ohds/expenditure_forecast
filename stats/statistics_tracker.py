"""
Statistics Tracker module for OHB Simulation Model.

This module provides the StatisticsTracker class, which tracks all statistics
during simulation using a normalized data structure.
"""

import logging
from collections import defaultdict

logger = logging.getLogger(__name__)


class StatisticsTracker:
    """
    Tracks all statistics during simulation.
    
    The StatisticsTracker aggregates and maintains metrics throughout the
    simulation using a normalized data structure that's suitable for
    tabular analysis.
    """
    
    def __init__(self):
        """Initialize statistics tracker with empty metric records list."""
        # Use a list of metric records instead of nested dictionaries
        self.metrics = []
        
        # Keep a cache of metrics for efficient lookup during simulation
        # This avoids having to search through the metrics list repeatedly
        self._metric_cache = defaultdict(dict)
    
    def update_state_metrics(self, regions, time_manager):
        """
        Update state metrics based on current population states.
        
        Args:
            regions (list): List of regions with population segments.
            time_manager (TimeManager): Time manager for current period.
            
        Returns:
            list: Updated state metrics records.
        """
        period = time_manager.get_current_period()
        new_metrics = []
        
        # Calculate total population across all regions first
        total_by_state = defaultdict(int)
        total_by_state_cohort = defaultdict(lambda: defaultdict(int))
        total_by_state_age = defaultdict(lambda: defaultdict(int))
        
        for region in regions:
            region_id = region.region_id
            
            # Calculate region totals
            region_total_by_state = defaultdict(int)
            
            for segment in region.population_segments:
                segment_id = segment.segment_id
                cohort_type = segment.cohort_type
                age_bracket = segment.age_bracket.bracket_name
                
                for state_id, state in segment.states.items():
                    population = state.get_population()
                    
                    # Skip zero population states
                    if population <= 0:
                        continue
                    
                    # Add segment-level metric
                    segment_metric = {
                        "type": "state",
                        "id": state_id,
                        "period": period,
                        "region": region_id,
                        "cohort": cohort_type,
                        "age_bracket": age_bracket,
                        "segment": segment_id,
                        "value": population
                    }
                    new_metrics.append(segment_metric)
                    
                    # Update cache for this specific metric
                    cache_key = f"state:{state_id}:{period}:{region_id}:{cohort_type}:{age_bracket}:{segment_id}"
                    self._metric_cache[cache_key] = population
                    
                    # Update aggregation counters
                    region_total_by_state[state_id] += population
                    total_by_state[state_id] += population
                    total_by_state_cohort[state_id][cohort_type] += population
                    total_by_state_age[state_id][age_bracket] += population
            
            # Add region-level aggregated metrics
            for state_id, population in region_total_by_state.items():
                region_metric = {
                    "type": "state",
                    "id": state_id,
                    "period": period,
                    "region": region_id,
                    "cohort": "ALL",
                    "age_bracket": "ALL",
                    "segment": "ALL",
                    "value": population
                }
                new_metrics.append(region_metric)
                
                # Update cache
                cache_key = f"state:{state_id}:{period}:{region_id}:ALL:ALL:ALL"
                self._metric_cache[cache_key] = population
        
        # Add cohort-level aggregated metrics
        for state_id, cohorts in total_by_state_cohort.items():
            for cohort_type, population in cohorts.items():
                cohort_metric = {
                    "type": "state",
                    "id": state_id,
                    "period": period,
                    "region": "ALL",
                    "cohort": cohort_type,
                    "age_bracket": "ALL",
                    "segment": "ALL",
                    "value": population
                }
                new_metrics.append(cohort_metric)
                
                # Update cache
                cache_key = f"state:{state_id}:{period}:ALL:{cohort_type}:ALL:ALL"
                self._metric_cache[cache_key] = population
        
        # Add age-level aggregated metrics
        for state_id, ages in total_by_state_age.items():
            for age_bracket, population in ages.items():
                age_metric = {
                    "type": "state",
                    "id": state_id,
                    "period": period,
                    "region": "ALL",
                    "cohort": "ALL",
                    "age_bracket": age_bracket,
                    "segment": "ALL",
                    "value": population
                }
                new_metrics.append(age_metric)
                
                # Update cache
                cache_key = f"state:{state_id}:{period}:ALL:ALL:{age_bracket}:ALL"
                self._metric_cache[cache_key] = population
        
        # Add total-level aggregated metrics
        for state_id, population in total_by_state.items():
            total_metric = {
                "type": "state",
                "id": state_id,
                "period": period,
                "region": "ALL",
                "cohort": "ALL",
                "age_bracket": "ALL",
                "segment": "ALL",
                "value": population
            }
            new_metrics.append(total_metric)
            
            # Update cache
            cache_key = f"state:{state_id}:{period}:ALL:ALL:ALL:ALL"
            self._metric_cache[cache_key] = population
        
        # Add new metrics to the overall list
        self.metrics.extend(new_metrics)
        
        # Calculate derived state metrics
        self.calculate_derived_state_metrics(period)
        
        return new_metrics
    
    def update_flow_metric(self, flow_id, period, count, segment_id=None, region_id=None, 
                          cohort_type=None, age_bracket=None):
        """
        Update a specific flow metric.
        
        Args:
            flow_id (str): Flow identifier.
            period (str): Time period identifier.
            count (int): Flow count to add.
            segment_id (str, optional): Segment identifier for segmented metrics.
            region_id (str, optional): Region identifier.
            cohort_type (str, optional): Cohort type.
            age_bracket (str, optional): Age bracket.
            
        Returns:
            dict: The created or updated metric record.
        """
        # If segment_id is provided but other dimensions aren't, extract them from segment_id
        if segment_id and (not region_id or not cohort_type or not age_bracket):
            # For Phase 1, use a simple parsing of segment_id format: cohort_age_region
            if '_' in segment_id:
                parts = segment_id.split('_')
                if len(parts) >= 3:
                    if not cohort_type:
                        cohort_type = parts[0]
                    if not age_bracket:
                        age_bracket = parts[1]
                    if not region_id:
                        region_id = parts[2]
        
        # Default values for missing dimensions
        region_id = region_id or "ALL"
        cohort_type = cohort_type or "ALL"
        age_bracket = age_bracket or "ALL"
        segment_id = segment_id or "ALL"
        
        # Create flow metric record
        flow_metric = {
            "type": "flow",
            "id": flow_id,
            "period": period,
            "region": region_id,
            "cohort": cohort_type,
            "age_bracket": age_bracket,
            "segment": segment_id,
            "value": count
        }
        
        # Add to metrics list
        self.metrics.append(flow_metric)
        
        # Update cache
        cache_key = f"flow:{flow_id}:{period}:{region_id}:{cohort_type}:{age_bracket}:{segment_id}"
        
        # Sum with any existing value in cache
        current_value = self._metric_cache.get(cache_key, 0)
        self._metric_cache[cache_key] = current_value + count
        
        # Also update the total flow metric
        total_cache_key = f"flow:{flow_id}:{period}:ALL:ALL:ALL:ALL"
        total_current = self._metric_cache.get(total_cache_key, 0)
        total_value = total_current + count
        self._metric_cache[total_cache_key] = total_value
        
        # Add/update total metric record if needed
        self.metrics.append({
            "type": "flow",
            "id": flow_id,
            "period": period,
            "region": "ALL",
            "cohort": "ALL",
            "age_bracket": "ALL",
            "segment": "ALL",
            "value": total_value
        })
        
        return flow_metric
    
    def update_financial_metric(self, metric_id, period, amount, segment_id=None, 
                               region_id=None, cohort_type=None, age_bracket=None):
        """
        Update a specific financial metric.
        
        Args:
            metric_id (str): Metric identifier.
            period (str): Time period identifier.
            amount (float): Amount to add.
            segment_id (str, optional): Segment identifier for segmented metrics.
            region_id (str, optional): Region identifier.
            cohort_type (str, optional): Cohort type.
            age_bracket (str, optional): Age bracket.
            
        Returns:
            dict: The created or updated metric record.
        """
        # Similar parsing as update_flow_metric
        if segment_id and (not region_id or not cohort_type or not age_bracket):
            if '_' in segment_id:
                parts = segment_id.split('_')
                if len(parts) >= 3:
                    if not cohort_type:
                        cohort_type = parts[0]
                    if not age_bracket:
                        age_bracket = parts[1]
                    if not region_id:
                        region_id = parts[2]
        
        # Default values for missing dimensions
        region_id = region_id or "ALL"
        cohort_type = cohort_type or "ALL"
        age_bracket = age_bracket or "ALL"
        segment_id = segment_id or "ALL"
        
        # Create financial metric record
        financial_metric = {
            "type": "financial",
            "id": metric_id,
            "period": period,
            "region": region_id,
            "cohort": cohort_type,
            "age_bracket": age_bracket,
            "segment": segment_id,
            "value": amount
        }
        
        # Add to metrics list
        self.metrics.append(financial_metric)
        
        # Update cache
        cache_key = f"financial:{metric_id}:{period}:{region_id}:{cohort_type}:{age_bracket}:{segment_id}"
        
        # Sum with any existing value in cache
        current_value = self._metric_cache.get(cache_key, 0)
        self._metric_cache[cache_key] = current_value + amount
        
        # Also update the total financial metric
        total_cache_key = f"financial:{metric_id}:{period}:ALL:ALL:ALL:ALL"
        total_current = self._metric_cache.get(total_cache_key, 0)
        total_value = total_current + amount
        self._metric_cache[total_cache_key] = total_value
        
        # Add/update total metric record if needed
        self.metrics.append({
            "type": "financial",
            "id": metric_id,
            "period": period,
            "region": "ALL",
            "cohort": "ALL",
            "age_bracket": "ALL",
            "segment": "ALL",
            "value": total_value
        })
        
        return financial_metric
    
    def calculate_derived_state_metrics(self, period):
        """
        Calculate metrics derived from state metrics.
        
        Args:
            period (str): Time period identifier.
            
        Returns:
            list: List of derived metric records.
        """
        derived_metrics = []
        
        # Get required metrics from cache for all dimensions
        dimensions = self._get_all_dimensions()
        
        for dim in dimensions:
            region_id, cohort_type, age_bracket, segment_id = dim
            
            # Calculate total_eligible_population
            eligible_key = f"state:eligible:{period}:{region_id}:{cohort_type}:{age_bracket}:{segment_id}"
            re_enrollment_key = f"state:re_enrollment_eligible:{period}:{region_id}:{cohort_type}:{age_bracket}:{segment_id}"
            
            eligible = self._metric_cache.get(eligible_key, 0)
            re_enrollment_eligible = self._metric_cache.get(re_enrollment_key, 0)
            total_eligible = eligible + re_enrollment_eligible
            
            if total_eligible > 0:
                # Add total_eligible_population metric
                derived_metrics.append({
                    "type": "derived",
                    "id": "total_eligible_population",
                    "period": period,
                    "region": region_id,
                    "cohort": cohort_type,
                    "age_bracket": age_bracket,
                    "segment": segment_id,
                    "value": total_eligible
                })
                
                # Update cache
                self._metric_cache[f"derived:total_eligible_population:{period}:{region_id}:{cohort_type}:{age_bracket}:{segment_id}"] = total_eligible
                
                # Calculate total_enrolled_population
                enrolled_inactive_key = f"state:enrolled_inactive:{period}:{region_id}:{cohort_type}:{age_bracket}:{segment_id}"
                active_claimant_key = f"state:active_claimant:{period}:{region_id}:{cohort_type}:{age_bracket}:{segment_id}"
                
                enrolled_inactive = self._metric_cache.get(enrolled_inactive_key, 0)
                active_claimant = self._metric_cache.get(active_claimant_key, 0)
                total_enrolled = enrolled_inactive + active_claimant
                
                # Add total_enrolled_population metric
                derived_metrics.append({
                    "type": "derived",
                    "id": "total_enrolled_population",
                    "period": period,
                    "region": region_id,
                    "cohort": cohort_type,
                    "age_bracket": age_bracket,
                    "segment": segment_id,
                    "value": total_enrolled
                })
                
                # Update cache
                self._metric_cache[f"derived:total_enrolled_population:{period}:{region_id}:{cohort_type}:{age_bracket}:{segment_id}"] = total_enrolled
                
                # Calculate enrollment_rate
                if total_eligible > 0:
                    enrollment_rate = total_enrolled / total_eligible
                    
                    # Add enrollment_rate metric
                    derived_metrics.append({
                        "type": "derived",
                        "id": "enrollment_rate",
                        "period": period,
                        "region": region_id,
                        "cohort": cohort_type,
                        "age_bracket": age_bracket,
                        "segment": segment_id,
                        "value": enrollment_rate
                    })
                    
                    # Update cache
                    self._metric_cache[f"derived:enrollment_rate:{period}:{region_id}:{cohort_type}:{age_bracket}:{segment_id}"] = enrollment_rate
        
        # Add derived metrics to the overall list
        self.metrics.extend(derived_metrics)
        
        return derived_metrics
    
    def calculate_derived_financial_metrics(self, period):
        """
        Calculate metrics derived from financial metrics.
        
        Args:
            period (str): Time period identifier.
            
        Returns:
            list: List of derived financial metric records.
        """
        derived_metrics = []
        
        # Get required metrics from cache for all dimensions
        dimensions = self._get_all_dimensions()
        
        for dim in dimensions:
            region_id, cohort_type, age_bracket, segment_id = dim
            
            # Get claim expenditure
            claim_expenditure_key = f"financial:claim_expenditure:{period}:{region_id}:{cohort_type}:{age_bracket}:{segment_id}"
            claim_expenditure = self._metric_cache.get(claim_expenditure_key, 0)
            
            if claim_expenditure > 0:
                # Get new enrollments and re-enrollments
                enrollments_key = f"flow:new_enrollments:{period}:{region_id}:{cohort_type}:{age_bracket}:{segment_id}"
                re_enrollments_key = f"flow:new_re_enrollment:{period}:{region_id}:{cohort_type}:{age_bracket}:{segment_id}"
                
                new_enrollments = self._metric_cache.get(enrollments_key, 0)
                new_re_enrollment = self._metric_cache.get(re_enrollments_key, 0)
                total_new_enrollees = new_enrollments + new_re_enrollment
                
                # Calculate expenditure_per_enrollee
                if total_new_enrollees > 0:
                    expenditure_per_enrollee = claim_expenditure / total_new_enrollees
                    
                    # Add expenditure_per_enrollee metric
                    derived_metrics.append({
                        "type": "derived",
                        "id": "expenditure_per_enrollee",
                        "period": period,
                        "region": region_id,
                        "cohort": cohort_type,
                        "age_bracket": age_bracket,
                        "segment": segment_id,
                        "value": expenditure_per_enrollee
                    })
                    
                    # Update cache
                    self._metric_cache[f"derived:expenditure_per_enrollee:{period}:{region_id}:{cohort_type}:{age_bracket}:{segment_id}"] = expenditure_per_enrollee
                
                # Get claims
                first_claims_key = f"flow:new_first_claims:{period}:{region_id}:{cohort_type}:{age_bracket}:{segment_id}"
                subsequent_claims_key = f"flow:new_subsequent_claims:{period}:{region_id}:{cohort_type}:{age_bracket}:{segment_id}"
                
                first_claims = self._metric_cache.get(first_claims_key, 0)
                subsequent_claims = self._metric_cache.get(subsequent_claims_key, 0)
                total_claims = first_claims + subsequent_claims
                
                # Calculate expenditure_per_claim
                if total_claims > 0:
                    expenditure_per_claim = claim_expenditure / total_claims
                    
                    # Add expenditure_per_claim metric
                    derived_metrics.append({
                        "type": "derived",
                        "id": "expenditure_per_claim",
                        "period": period,
                        "region": region_id,
                        "cohort": cohort_type,
                        "age_bracket": age_bracket,
                        "segment": segment_id,
                        "value": expenditure_per_claim
                    })
                    
                    # Update cache
                    self._metric_cache[f"derived:expenditure_per_claim:{period}:{region_id}:{cohort_type}:{age_bracket}:{segment_id}"] = expenditure_per_claim
        
        # Add derived metrics to the overall list
        self.metrics.extend(derived_metrics)
        
        return derived_metrics
    
    def update_cumulative_expenditure(self, time_manager):
        """
        Update cumulative expenditure for the current fiscal year.
        
        Args:
            time_manager (TimeManager): Time manager for current period.
            
        Returns:
            list: List of updated cumulative expenditure metric records.
        """
        period = time_manager.get_current_period()
        fiscal_year = time_manager.get_current_fiscal_year()
        cumulative_metrics = []
        
        # Reset cumulative expenditure at fiscal year start
        if time_manager.is_fiscal_year_start():
            # Clear the cache for cumulative_expenditure
            for key in list(self._metric_cache.keys()):
                if key.startswith("financial:cumulative_expenditure:"):
                    self._metric_cache[key] = 0
        
        # Get required metrics from cache for all dimensions
        dimensions = self._get_all_dimensions()
        
        for dim in dimensions:
            region_id, cohort_type, age_bracket, segment_id = dim
            
            # Get current period expenditure
            current_expenditure_key = f"financial:claim_expenditure:{period}:{region_id}:{cohort_type}:{age_bracket}:{segment_id}"
            current_expenditure = self._metric_cache.get(current_expenditure_key, 0)
            
            if current_expenditure > 0:
                # Get current cumulative expenditure
                cumulative_key = f"financial:cumulative_expenditure:{fiscal_year}:{region_id}:{cohort_type}:{age_bracket}:{segment_id}"
                current_cumulative = self._metric_cache.get(cumulative_key, 0)
                
                # Add current expenditure to cumulative
                new_cumulative = current_cumulative + current_expenditure
                
                # Update cache
                self._metric_cache[cumulative_key] = new_cumulative
                
                # Add cumulative_expenditure metric
                cumulative_metric = {
                    "type": "financial",
                    "id": "cumulative_expenditure",
                    "period": fiscal_year,
                    "region": region_id,
                    "cohort": cohort_type,
                    "age_bracket": age_bracket,
                    "segment": segment_id,
                    "value": new_cumulative
                }
                
                cumulative_metrics.append(cumulative_metric)
        
        # Add cumulative metrics to the overall list
        self.metrics.extend(cumulative_metrics)
        
        return cumulative_metrics
    
    def calculate_derived_metrics(self, time_manager):
        """
        Calculate metrics derived from other metrics.
        
        Args:
            time_manager (TimeManager): Time manager for current period.
            
        Returns:
            list: List of all derived metric records.
        """
        period = time_manager.get_current_period()
        derived_metrics = []
        
        # Calculate state-derived metrics
        state_metrics = self.calculate_derived_state_metrics(period)
        derived_metrics.extend(state_metrics)
        
        # Calculate enrollment-derived metrics
        enrollment_metrics = self.calculate_enrollment_metrics(period)
        derived_metrics.extend(enrollment_metrics)
        
        # Calculate financial-derived metrics
        financial_metrics = self.calculate_derived_financial_metrics(period)
        derived_metrics.extend(financial_metrics)
        
        # Update cumulative expenditure
        cumulative_metrics = self.update_cumulative_expenditure(time_manager)
        
        return derived_metrics
    
    def _get_all_dimensions(self):
        """
        Get all dimension combinations from the cache.
        
        Returns:
            list: List of dimension tuples (region, cohort, age_bracket, segment).
        """
        dimensions = set()
        
        # Extract dimensions from cache keys
        for key in self._metric_cache.keys():
            if ":" in key:
                parts = key.split(":")
                if len(parts) >= 7:  # type:id:period:region:cohort:age:segment
                    region = parts[3]
                    cohort = parts[4]
                    age = parts[5]
                    segment = parts[6]
                    dimensions.add((region, cohort, age, segment))
        
        # Always ensure the "ALL" dimension is included
        dimensions.add(("ALL", "ALL", "ALL", "ALL"))
        
        return list(dimensions)
    
    def get_all_metrics(self):
        """
        Get all metrics in the normalized format.
        
        Returns:
            list: List of all metric records.
        """
        return self.metrics
    
    def get_metrics_by_type(self, metric_type):
        """
        Get metrics filtered by type.
        
        Args:
            metric_type (str): Type of metrics to retrieve ("state", "flow", "financial", "derived").
            
        Returns:
            list: List of filtered metric records.
        """
        return [m for m in self.metrics if m["type"] == metric_type]
    
    def get_metrics_by_id(self, metric_id):
        """
        Get metrics filtered by ID.
        
        Args:
            metric_id (str): ID of metrics to retrieve.
            
        Returns:
            list: List of filtered metric records.
        """
        return [m for m in self.metrics if m["id"] == metric_id]
    
    def get_metrics_by_period(self, period):
        """
        Get metrics filtered by period.
        
        Args:
            period (str): Period of metrics to retrieve.
            
        Returns:
            list: List of filtered metric records.
        """
        return [m for m in self.metrics if m["period"] == period]
    
    def get_metrics_by_dimensions(self, region=None, cohort=None, age_bracket=None, segment=None):
        """
        Get metrics filtered by dimensions.
        
        Args:
            region (str, optional): Region to filter by.
            cohort (str, optional): Cohort to filter by.
            age_bracket (str, optional): Age bracket to filter by.
            segment (str, optional): Segment to filter by.
            
        Returns:
            list: List of filtered metric records.
        """
        filtered_metrics = self.metrics
        
        if region:
            filtered_metrics = [m for m in filtered_metrics if m["region"] == region]
        
        if cohort:
            filtered_metrics = [m for m in filtered_metrics if m["cohort"] == cohort]
        
        if age_bracket:
            filtered_metrics = [m for m in filtered_metrics if m["age_bracket"] == age_bracket]
        
        if segment:
            filtered_metrics = [m for m in filtered_metrics if m["segment"] == segment]
        
        return filtered_metrics
    
    def export_to_dict(self):
        """
        Export metrics to a dictionary suitable for JSON serialization.
        
        Returns:
            dict: Dictionary with metrics in normalized format.
        """
        return {
            "metrics": self.metrics
        }

    def export_to_dict(self):
        """
        Export metrics to a dictionary suitable for JSON serialization.
        
        Returns:
            dict: Dictionary with metrics in normalized format.
        """
        return {
            "metrics": self.metrics
        }
    
<<<<<<< HEAD
    def calculate_enrollment_metrics(self, period):
        """
        Calculate enrollment-specific metrics.
        
        Args:
            period (str): Time period identifier.
            
        Returns:
            list: List of enrollment metric records.
        """
        enrollment_metrics = []
        
        # Get all dimensions
        dimensions = self._get_all_dimensions()
        
        for dim in dimensions:
            region_id, cohort_type, age_bracket, segment_id = dim
            
            # Calculate application rate (new applications / eligible population)
            eligible_key = f"state:eligible:{period}:{region_id}:{cohort_type}:{age_bracket}:{segment_id}"
            applications_key = f"flow:new_applications:{period}:{region_id}:{cohort_type}:{age_bracket}:{segment_id}"
            
            eligible = self._metric_cache.get(eligible_key, 0)
            applications = self._metric_cache.get(applications_key, 0)
            
            if eligible > 0 and applications > 0:
                application_rate = applications / eligible
                
                # Add application_rate metric
                enrollment_metrics.append({
                    "type": "derived",
                    "id": "application_rate",
                    "period": period,
                    "region": region_id,
                    "cohort": cohort_type,
                    "age_bracket": age_bracket,
                    "segment": segment_id,
                    "value": application_rate
                })
                
                # Update cache
                self._metric_cache[f"derived:application_rate:{period}:{region_id}:{cohort_type}:{age_bracket}:{segment_id}"] = application_rate
            
            # Calculate approval rate (new enrollments / new applications)
            enrollments_key = f"flow:new_enrollments:{period}:{region_id}:{cohort_type}:{age_bracket}:{segment_id}"
            enrollments = self._metric_cache.get(enrollments_key, 0)
            
            if applications > 0 and enrollments > 0:
                approval_rate = enrollments / applications
                
                # Add approval_rate metric
                enrollment_metrics.append({
                    "type": "derived",
                    "id": "approval_rate",
                    "period": period,
                    "region": region_id,
                    "cohort": cohort_type,
                    "age_bracket": age_bracket,
                    "segment": segment_id,
                    "value": approval_rate
                })
                
                # Update cache
                self._metric_cache[f"derived:approval_rate:{period}:{region_id}:{cohort_type}:{age_bracket}:{segment_id}"] = approval_rate
        
        # Add metrics to the overall list
        self.metrics.extend(enrollment_metrics)
        
        return enrollment_metrics
=======
    def export_to_csv(self, base_path):
        """
        Export metrics to CSV files, grouped by metric type.
        
        Args:
            base_path (str): Base path for CSV files (without extension).
            
        Returns:
            dict: Dictionary mapping metric types to file paths.
        """
        # Group metrics by type
        metrics_by_type = {}
        for metric in self.metrics:
            metric_type = metric['type']
            if metric_type not in metrics_by_type:
                metrics_by_type[metric_type] = []
            metrics_by_type[metric_type].append(metric)
        
        # Export each type to a separate CSV file
        file_paths = {}
        for metric_type, metrics in metrics_by_type.items():
            if not metrics:
                continue
                
            file_path = f"{base_path}_{metric_type}_metrics.csv"
            
            # Create CSV content
            header = metrics[0].keys()
            csv_rows = [','.join(str(row[col]) for col in header) for row in metrics]
            csv_content = ','.join(header) + '\n' + '\n'.join(csv_rows)
            
            # Write to file
            with open(file_path, 'w') as f:
                f.write(csv_content)
            
            file_paths[metric_type] = file_path
        
        return file_paths
    
    def export_to_pandas_compatible_dict(self):
        """
        Export metrics in a format directly compatible with pandas DataFrame.
        
        Returns:
            dict: Dictionary with metric data organized by columns.
        """
        # Skip this method if pandas is not available
        try:
            import pandas as pd
        except ImportError:
            return {"error": "pandas not available"}
        
        # Create a dictionary with column names as keys and lists of values
        column_data = {}
        
        if not self.metrics:
            return column_data
            
        # Initialize columns
        for column in self.metrics[0].keys():
            column_data[column] = []
            
        # Fill in data
        for metric in self.metrics:
            for column in column_data:
                column_data[column].append(metric.get(column, None))
                
        return column_data
>>>>>>> 0957cbcd
<|MERGE_RESOLUTION|>--- conflicted
+++ resolved
@@ -709,7 +709,6 @@
             "metrics": self.metrics
         }
     
-<<<<<<< HEAD
     def calculate_enrollment_metrics(self, period):
         """
         Calculate enrollment-specific metrics.
@@ -779,7 +778,7 @@
         self.metrics.extend(enrollment_metrics)
         
         return enrollment_metrics
-=======
+
     def export_to_csv(self, base_path):
         """
         Export metrics to CSV files, grouped by metric type.
@@ -847,5 +846,4 @@
             for column in column_data:
                 column_data[column].append(metric.get(column, None))
                 
-        return column_data
->>>>>>> 0957cbcd
+        return column_data